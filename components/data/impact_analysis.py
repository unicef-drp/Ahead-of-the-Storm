--- conflicted
+++ resolved
@@ -36,11 +36,7 @@
     sys.path.insert(0, project_root)
 
 # Import centralized configuration
-<<<<<<< HEAD
 from .config import config
-=======
-from components.config import config as app_config
->>>>>>> 5d30fc17
 
 # Import GigaSpatial components
 from gigaspatial.core.io import DataStore
