--- conflicted
+++ resolved
@@ -1726,11 +1726,7 @@
                     feature['properties']['_opacity'] = 0.8
                     feature['properties']['_weight'] = 1
                     feature['properties']['_fillOpacity'] = 0.7
-<<<<<<< HEAD
-
-=======
-        
->>>>>>> ceb41272
+        
         return schools_data, True
         
     except Exception as e:
